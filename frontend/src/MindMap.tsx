// src/components/MindMap.tsx

import { useEffect, useState, useCallback, useRef, useContext } from "react";
import dagre from "dagre";
import ReactFlow, {
  Node,
  Edge,
  addEdge,
  Connection,
  useNodesState,
  useEdgesState,
  Controls,
  Background,
  MiniMap,
  NodeProps,
  Handle,
  Position,
  ReactFlowProvider,
  useReactFlow,
  useOnSelectionChange,
  Panel,
  ReactFlowInstance,
  XYPosition,
} from "reactflow";
import "reactflow/dist/style.css";
import { Button } from "@/components/ui/button";
import { Input } from "@/components/ui/input";
import { Textarea } from "@/components/ui/textarea";
import {
  Mic,
  StopCircle,
  Plus,
  Trash2,
  Check,
  Lightbulb,
  PenTool,
  X,
  Search,
  Menu,
} from "lucide-react";
import { SidebarProvider, SidebarTrigger } from "@/components/ui/sidebar";
import { AppSidebar, SidebarUpdateContext } from "./Sidebar";
import { v4 as uuidv4 } from "uuid";
import { useMediaQuery } from "react-responsive";
import { useUserInfo } from "./context/UserContext";
import { useParams, useNavigate } from "react-router-dom";
import { deriveEdgesFromNodes } from "./utils/deriveEdges";
import {
  NodeOperationsProvider,
  NodeOperationsContext,
} from "./context/NodeOperationsContext";

// Define the structure of your custom node data
interface CustomNodeData {
  id?: string;
  title: string;
  content: string;
  parents: string[];
  children: string[];
  depth: number;
  isHighlighted?: boolean;
  position?: XYPosition | undefined;
}

// Define the props for your custom node component
interface CustomNodeProps extends NodeProps {
  data: CustomNodeData;
  isConnectable: boolean;
  selected: boolean;
}

// Custom Node Component
const CustomNode = ({ id, data, isConnectable, selected }: CustomNodeProps) => {
  const [isEditing, setIsEditing] = useState(false);
  const [nodeData, setNodeData] = useState<CustomNodeData>(data);
  const { setNodes } = useReactFlow();
  const nodeRef = useRef<HTMLDivElement>(null);

  const nodeOperations = useContext(NodeOperationsContext);
  if (!nodeOperations) {
    throw new Error(
      "NodeOperationsContext is undefined. Make sure to wrap your component with NodeOperationsProvider."
    );
  }

  const { addNodeToDB, updateNodeInDB, deleteNodeFromDB } = nodeOperations;

  // Handle double-click to edit the node
  const handleEdit = useCallback(() => {
    setIsEditing(true);
    setNodes((nds) =>
      nds.map((node) => {
        if (node.id === id) {
          return { ...node, draggable: false };
        }
        return node;
      })
    );
  }, [id, setNodes]);

  // Handle blur (when editing is done)
  const handleBlur = useCallback(() => {
    setIsEditing(false);
    setNodes((nds) =>
      nds.map((node) => {
        if (node.id === id) {
          // Call the updateNodeInDB function to handle backend update
          updateNodeInDB({
            id: node.id,
            title: nodeData.title,
            content: nodeData.content,
            parents: node.data.parents,
            children: node.data.children,
            depth: node.data.depth,
            position: node.position,
          });
          return { ...node, data: { ...nodeData }, draggable: true };
        }
        return node;
      })
    );
  }, [id, nodeData, setNodes, updateNodeInDB]); // Ensure updateNodeInDB is in dependencies

  const handleDelete = useCallback(() => {
    deleteNodeFromDB(id);
  }, [id, deleteNodeFromDB]);

  // Handle adding a new node in a specific direction
  const handleAddNode = useCallback(
    (position: "top" | "bottom" | "left" | "right") => {
      addNodeToDB(id, position);
    },
    [id, addNodeToDB]
  );

  // Handle click outside to finish editing
  useEffect(() => {
    const handleClickOutside = (event: MouseEvent) => {
      if (
        nodeRef.current &&
        !nodeRef.current.contains(event.target as HTMLElement) &&
        isEditing
      ) {
        handleBlur();
      }
    };

    if (isEditing) {
      document.addEventListener("mousedown", handleClickOutside);
    }

    return () => {
      document.removeEventListener("mousedown", handleClickOutside);
    };
  }, [isEditing, handleBlur]);

  return (
    <div className="relative" ref={nodeRef}>
      {/* Handles for connections */}
      <Handle
        type="target"
        position={Position.Top}
        isConnectable={isConnectable}
      />
      <div
        className={`px-4 py-2 shadow-md rounded-md bg-white border-2 ${
          selected ? "border-primary" : "border-gray-200"
        } ${
          data.isHighlighted ? "bg-yellow-100" : ""
        } transition-[background-color] duration-1000`}
      >
        {isEditing ? (
          // Editing Mode
          <div className="flex flex-col gap-2">
            <Input
              value={nodeData.title}
              onChange={(e) =>
                setNodeData({ ...nodeData, title: e.target.value })
              }
              autoFocus
            />
            <Textarea
              value={nodeData.content}
              onChange={(e) =>
                setNodeData({ ...nodeData, content: e.target.value })
              }
            />
            <div className="flex justify-between">
              <Button onClick={handleDelete} variant="destructive" size="sm">
                <Trash2 className="h-4 w-4 mr-2" />
                Delete
              </Button>
              <Button onClick={handleBlur} variant="default" size="sm">
                <Check className="h-4 w-4 mr-2" />
                Done
              </Button>
            </div>
          </div>
        ) : (
          // Display Mode
          <div onDoubleClick={handleEdit}>
            <div className="font-bold">{data.title}</div>
            <div>{data.content}</div>
          </div>
        )}
      </div>
      {/* More Handles */}
      <Handle
        type="source"
        position={Position.Bottom}
        isConnectable={isConnectable}
      />
      <Handle
        type="source"
        position={Position.Left}
        isConnectable={isConnectable}
      />
      <Handle
        type="source"
        position={Position.Right}
        isConnectable={isConnectable}
      />
      {/* Add Node Buttons */}
      {["top", "right", "bottom", "left"].map((position) => (
        <div
          key={position}
          className={`absolute ${
            position === "top"
              ? "-top-4 left-1/2 transform -translate-x-1/2"
              : position === "right"
              ? "top-1/2 -right-4 transform -translate-y-1/2"
              : position === "bottom"
              ? "-bottom-4 left-1/2 transform -translate-x-1/2"
              : "top-1/2 -left-4 transform -translate-y-1/2"
          } opacity-0 hover:opacity-100 transition-opacity`}
        >
          <Button
            size="sm"
            variant="outline"
            className="rounded-full p-1"
            onClick={() =>
              handleAddNode(position as "top" | "right" | "bottom" | "left")
            }
          >
            <Plus className="h-4 w-4" />
          </Button>
        </div>
      ))}
    </div>
  );
};

// Define the node types for ReactFlow
const nodeTypes = {
  customNode: CustomNode,
};

// Main MindMapContent Component
function MindMapContent() {
  const [nodes, setNodes, onNodesChange] = useNodesState<CustomNodeData>([]);
  const [edges, setEdges, onEdgesChange] = useEdgesState([]);
  const { fitView, setCenter } = useReactFlow();
  const reactFlowInstance = useRef<ReactFlowInstance | null>(null);
  const [selectedNodes, setSelectedNodes] = useState<string[]>([]);
  const [isSidebarOpen, setIsSidebarOpen] = useState(false);
  const [mapTitle, setMapTitle] = useState<string>("Untitled Mind Map");
  const { updateSidebarTitle } = useContext(SidebarUpdateContext);
  const [previousTitle, setPreviousTitle] =
    useState<string>("Untitled Mind Map");
  const [layoutOnNextRender, setLayoutOnNextRender] = useState(false);

  const [isRecording, setIsRecording] = useState(false);
  const mediaRecorderRef = useRef<MediaRecorder | null>(null);
  const audioChunksRef = useRef<Blob[]>([]);

  const [essayTitle, setEssayTitle] = useState("");
  const [essayContent, setEssayContent] = useState("");

  const [isRecordingLoading, setIsRecordingLoading] = useState(false);
  const [isSuggestLoading, setIsSuggestLoading] = useState(false);
  const [isWriteLoading, setIsWriteLoading] = useState(false);
  const [isCreating] = useState(false);

  const [searchTerm, setSearchTerm] = useState("");

  const { userEmail } = useUserInfo(); // Access userEmail from context
  const { mindmap_id } = useParams<{ mindmap_id: string }>(); // Extract mindmap_id from URL
  const navigate = useNavigate();

  const [isMenuOpen, setIsMenuOpen] = useState(false);
  const isMobile = useMediaQuery({ maxWidth: 768 });
  const isTablet = useMediaQuery({ minWidth: 769, maxWidth: 1024 });

  // Utility functions to manage node operations
  // const addNodeToAddList = (node: any) => {
  //   nodesToAddRef.current.push(node);
  // };

  // const addNodeToUpdateList = (node: any) => {
  //   // Prevent duplicate updates
  //   nodesToUpdateRef.current = nodesToUpdateRef.current.filter(
  //     (n) => n.node_id !== node.node_id
  //   );
  //   nodesToUpdateRef.current.push(node);
  // };

  // const addNodeToDeleteList = (nodeId: string) => {
  //   // Prevent duplicate deletions
  //   if (!nodesToDeleteRef.current.includes(nodeId)) {
  //     nodesToDeleteRef.current.push(nodeId);
  //   }
  // };

  // Fetch or create mindmap based on URL
  useEffect(() => {
    const fetchOrCreateMindmap = async () => {
      if (mindmap_id) {
        // Fetch existing mindmap nodes
        try {
<<<<<<< HEAD
          const response = await fetch(`https://ideavine.onrender.com/mindmaps/${mindmap_id}/nodes`, {
            method: 'GET',
            headers: {
              'Content-Type': 'application/json',
              // Include authentication headers if required by backend
              // 'Authorization': `Bearer ${token}`
            },
          });
=======
          const response = await fetch(
            `http://127.0.0.1:10000/mindmaps/${mindmap_id}/nodes`,
            {
              method: "GET",
              headers: {
                "Content-Type": "application/json",
                // Include authentication headers if required by backend
                // 'Authorization': `Bearer ${token}`
              },
            }
          );
>>>>>>> 5a9f9f18

          if (!response.ok) {
            const errorData = await response.json();
            throw new Error(errorData.error || "Failed to fetch mindmap nodes");
          }

          const data = await response.json();
          const fetchedNodes: Node<CustomNodeData>[] = data.nodes.map(
            (node: any) => ({
              id: node._id,
              type: "customNode",
              data: {
                title: node.title,
                content: node.content,
                parents: node.parents,
                children: node.children,
                depth: node.depth,
              },
              position: {
                x: Number(node.position.x),
                y: Number(node.position.y),
              },
            })
          );

          // Derive edges from nodes
          const derivedEdges = deriveEdgesFromNodes(fetchedNodes);

          setNodes(fetchedNodes);
          setEdges(derivedEdges);
          setMapTitle(data.mindmap.title || "Untitled Mind Map");
          setPreviousTitle(data.mindmap.title || "Untitled Mind Map");

          // Optionally, fit the view to the nodes
          window.requestAnimationFrame(() => {
            fitView({ padding: 0.2, maxZoom: 0.8 });
          });
        } catch (err: any) {
          console.error("Error fetching mindmap nodes:", err);
          navigate("/"); // Redirect to home or another appropriate page
        }
      }
    };

    fetchOrCreateMindmap();
  }, [
    mindmap_id,
    isCreating,
    navigate,
    fitView,
    setNodes,
    setEdges,
    userEmail,
  ]);

  // Update Node in Database
  const updateNodeInDB = useCallback(
    async (node: Partial<CustomNodeData>) => {
      try {
        // Send update request to backend
<<<<<<< HEAD
        const response = await fetch(`https://ideavine.onrender.com/mindmaps/${mindmap_id}`, {
          method: 'PUT',
          headers: {
            'Content-Type': 'application/json',
          },
          body: JSON.stringify({"nodes_to_update": [{
            node_id: node.id,
            type:'customNode',
            title: node.title,
            content: node.content,
            parents: node.parents,
            children: node.children,
            position: node.position,
        }]}),
        });
=======
        const response = await fetch(
          `http://127.0.0.1:10000/mindmaps/${mindmap_id}`,
          {
            method: "PUT",
            headers: {
              "Content-Type": "application/json",
            },
            body: JSON.stringify({
              nodes_to_update: [
                {
                  node_id: node.id,
                  type: "customNode",
                  title: node.title,
                  content: node.content,
                  parents: node.parents,
                  children: node.children,
                  position: node.position,
                },
              ],
            }),
          }
        );
>>>>>>> 5a9f9f18

        if (!response.ok) {
          throw new Error("Failed to update node in the database.");
        }
      } catch (error: any) {
        console.error("Error updating node:", error);
      }
    },
    [mindmap_id]
  );

  // Delete Node from Database
  const deleteNodeFromDB = useCallback(
    async (nodeId: string) => {
      try {
        // Send delete request for node
<<<<<<< HEAD
        const response = await fetch(`https://ideavine.onrender.com/mindmaps/${mindmap_id}`, {
          method: 'PUT',
          headers: {
            'Content-Type': 'application/json',
          },
          body: JSON.stringify({"nodes_to_delete": [nodeId]}),
        });
=======
        const response = await fetch(
          `http://127.0.0.1:10000/mindmaps/${mindmap_id}`,
          {
            method: "PUT",
            headers: {
              "Content-Type": "application/json",
            },
            body: JSON.stringify({ nodes_to_delete: [nodeId] }),
          }
        );
>>>>>>> 5a9f9f18

        if (!response.ok) {
          throw new Error("Failed to delete node from the database.");
        }

        // Delete associated edges from frontend
        setEdges((eds) =>
          eds.filter((edge) => edge.source !== nodeId && edge.target !== nodeId)
        );
      } catch (error: any) {
        console.error("Error deleting node:", error);
      }
    },
    [mindmap_id, setEdges]
  );

  const onNodesDelete = useCallback(
    (deletedNodes: any[]) => {
      // Delete each node from the database
      deletedNodes.forEach((node) => {
        deleteNodeFromDB(node.id);
      });
    },
    [deleteNodeFromDB]
  );

  const handleNodesChange = useCallback(
    (changes: any[]) => {
      changes.forEach((change) => {
        if (change.type === "position") {
          // Update the node's position in the database if it was dragged
          const node = nodes.find((n) => n.id === change.id);
<<<<<<< HEAD
=======
          console.log("saving node position: ", node);
>>>>>>> 5a9f9f18
          if (node) {
            updateNodeInDB({
              id: node.id,
              title: node.data?.title,
              content: node.data?.content,
              parents: node.data?.parents,
              children: node.data?.children,
              depth: node.data?.depth,
              position: change.position,
            });
          }
        }
      });
    },
    [nodes, updateNodeInDB]
  );

  // Update Mindmap Title in Database
  const updateMindmapTitle = useCallback(
    async (title: string) => {
      try {
<<<<<<< HEAD
        const response = await fetch(`https://ideavine.onrender.com/mindmaps/${mindmap_id}`, {
          method: 'PUT',
          headers: {
            'Content-Type': 'application/json',
          },
          body: JSON.stringify({ title }),
        });
=======
        const response = await fetch(
          `http://127.0.0.1:10000/mindmaps/${mindmap_id}`,
          {
            method: "PUT",
            headers: {
              "Content-Type": "application/json",
            },
            body: JSON.stringify({ title }),
          }
        );
>>>>>>> 5a9f9f18

        if (!response.ok) {
          throw new Error("Failed to update mindmap title.");
        }

        // Update the sidebar title via context
        if (mindmap_id) {
          updateSidebarTitle(mindmap_id, title);
        }
      } catch (error: any) {
        console.error("Error updating mindmap title:", error);
      }
    },
    [mindmap_id, updateSidebarTitle]
  );

  // Effect to update sidebar title immediately on mapTitle change
  useEffect(() => {
    if (mapTitle && updateSidebarTitle && mindmap_id) {
      updateSidebarTitle(mindmap_id, mapTitle); // Update sidebar title immediately
    }
  }, [mapTitle, mindmap_id, updateSidebarTitle]);

  // Update Mindmap Title on Blur
  const handleTitleBlur = useCallback(() => {
    if (mapTitle.trim() === "") {
      setMapTitle(previousTitle);
    } else {
      setPreviousTitle(mapTitle);
      updateMindmapTitle(mapTitle);
    }
  }, [
    mapTitle,
    previousTitle,
    updateMindmapTitle,
    mindmap_id,
    updateSidebarTitle,
  ]);

  useOnSelectionChange({
    onChange: ({ nodes }) => {
      setSelectedNodes(nodes.map((node) => node.id));
    },
  });

  // Handle node connections
  const onConnect = useCallback(
    async (params: Edge | Connection) => {
      const newEdge: Edge = {
        id: uuidv4(),
        source: params.source!,
        target: params.target!,
      };
      setEdges((eds) => addEdge(newEdge, eds));

      // Send edge to backend
      try {
<<<<<<< HEAD
        const response = await fetch(`https://ideavine.onrender.com/mindmaps/${mindmap_id}/edges`, {
          method: 'POST',
          headers: {
            'Content-Type': 'application/json',
          },
          body: JSON.stringify({
            _id: newEdge.id,
            mindmap_id: mindmap_id,
            source: newEdge.source,
            target: newEdge.target,
            type: newEdge.type,
          }),
        });
=======
        const response = await fetch(
          `http://127.0.0.1:10000/mindmaps/${mindmap_id}/edges`,
          {
            method: "POST",
            headers: {
              "Content-Type": "application/json",
            },
            body: JSON.stringify({
              _id: newEdge.id,
              mindmap_id: mindmap_id,
              source: newEdge.source,
              target: newEdge.target,
              type: newEdge.type,
            }),
          }
        );
>>>>>>> 5a9f9f18

        if (!response.ok) {
          throw new Error("Failed to add edge to the database.");
        }
      } catch (error: any) {
        console.error("Error adding edge:", error);
      }
    },
    [mindmap_id, setEdges]
  );

  // Add a new node manually (e.g., via a button)
  const onAddNodeManually = useCallback(async () => {
    const newNodeId = uuidv4(); // Use UUID for node ID
    const newNode: Node<CustomNodeData> = {
      id: newNodeId,
      type: "customNode",
      data: {
        title: "New Node",
        content: "Double Click to edit",
        parents: [],
        children: [],
        depth: 0,
      },
      position: { x: Math.random() * 500, y: Math.random() * 500 },
    };
    setNodes((nds) => [...nds, newNode]);

    let nodesToAdd = {
      nodes_to_add: [
        {
          _id: newNodeId,
          mindmap_id: mindmap_id,
          user_email: userEmail,
          title: newNode.data.title,
          content: newNode.data.content,
          position: newNode.position,
          parents: newNode.data.parents,
          children: newNode.data.children,
          depth: newNode.data.depth,
        },
      ],
    };

    // Send add node request to backend
    try {
<<<<<<< HEAD
      const response = await fetch(`https://ideavine.onrender.com/mindmaps/${mindmap_id}`, {
        method: 'PUT',
        headers: {
          'Content-Type': 'application/json',
        },
        body: JSON.stringify(nodesToAdd),
      });
=======
      const response = await fetch(
        `http://127.0.0.1:10000/mindmaps/${mindmap_id}`,
        {
          method: "PUT",
          headers: {
            "Content-Type": "application/json",
          },
          body: JSON.stringify(nodesToAdd),
        }
      );
>>>>>>> 5a9f9f18

      if (!response.ok) {
        throw new Error("Failed to add node to the database.");
      }
    } catch (error: any) {
      console.error("Error adding node:", error);
    }
  }, [mindmap_id, setNodes, userEmail]);

  // Auto layout the mind map using Dagre
  const onLayout = useCallback(async () => {
    if (!reactFlowInstance.current) return;

    const nodeElements = reactFlowInstance.current.getNodes();
    const edgeElements = reactFlowInstance.current.getEdges();

    const dagreGraph = new dagre.graphlib.Graph();
    dagreGraph.setDefaultEdgeLabel(() => ({}));
    dagreGraph.setGraph({ rankdir: "TB" });

    // Add nodes to the dagre graph and get their actual dimensions
    nodeElements.forEach((node) => {
      const nodeElement = document.querySelector(`[data-id="${node.id}"]`);
      if (nodeElement) {
        const { width, height } = nodeElement.getBoundingClientRect();
        dagreGraph.setNode(node.id, { width, height });
      } else {
        // Fallback to default dimensions if the node element is not found
        dagreGraph.setNode(node.id, { width: 172, height: 36 });
      }
    });

    // Add edges to the dagre graph
    edgeElements.forEach((edge) => {
      dagreGraph.setEdge(edge.source, edge.target);
    });

    // Use dagre to calculate the layout
    dagre.layout(dagreGraph);

    // Update node positions based on the dagre layout
    const newNodes = nodeElements.map((node) => {
      const nodeWithPosition = dagreGraph.node(node.id);
      return {
        ...node,
        position: {
          x: nodeWithPosition.x - nodeWithPosition.width / 2,
          y: nodeWithPosition.y - nodeWithPosition.height / 2,
        },
      };
    });

    setNodes(newNodes);

    // Center the view on the new layout
    window.requestAnimationFrame(() => {
      fitView({ padding: 0.2, maxZoom: 0.8 });
    });

    // Update node positions in the backend
    for (const node of newNodes) {
      await updateNodeInDB(node);
    }
  }, [fitView, setNodes, updateNodeInDB]);

  // Handle suggestions (e.g., AI-generated nodes)
  const handleSuggest = useCallback(async () => {
    if (selectedNodes.length === 0) {
      return;
    }

    setIsSuggestLoading(true);
    const selectedNodesData = nodes
      .filter((node) => selectedNodes.includes(node.id))
      .map((node) => ({
        id: node.id,
        title: node.data.title,
        content: node.data.content,
      }));

    try {
<<<<<<< HEAD
      const response = await fetch('https://ideavine.onrender.com/synthesize', {
        method: 'POST',
=======
      const response = await fetch("http://127.0.0.1:10000/synthesize", {
        method: "POST",
>>>>>>> 5a9f9f18
        headers: {
          "Content-Type": "application/json",
        },
        body: JSON.stringify({ nodes: selectedNodesData }),
      });

      if (!response.ok) {
        throw new Error("Failed to get suggestion");
      }

      const data = await response.json();
      const suggestedNode = data;

      // Generate a unique ID for the new node
      const newNodeId = uuidv4(); // Use UUID for node ID
      const newPosition = { x: Math.random() * 500, y: Math.random() * 500 };

      const newNode: Node<CustomNodeData> = {
        id: newNodeId,
        type: "customNode",
        data: {
          title: suggestedNode.title,
          content: suggestedNode.content,
          parents: selectedNodes,
          children: [],
          depth:
            Math.max(
              ...selectedNodes.map(
                (id) => nodes.find((n) => n.id === id)?.data.depth ?? 0
              )
            ) + 1,
        },
        position: newPosition,
      };

      // Add the new node
      setNodes((nds) => [...nds, newNode]);

      // Update parent nodes' children
      setNodes((nds) =>
        nds.map((node) => {
          if (selectedNodes.includes(node.id)) {
            return {
              ...node,
              data: {
                ...node.data,
                children: [...node.data.children, newNodeId],
              },
            };
          }
          return node;
        })
      );

      // Derive and add the new edges
      const newEdges: Edge[] = selectedNodes.map((parentId) => ({
        id: uuidv4(),
        source: parentId,
        target: newNodeId,
      }));

      setEdges((eds) => [...eds, ...newEdges]);

      // Send add node request to backend
<<<<<<< HEAD
      const nodeResponse = await fetch(`https://ideavine.onrender.com/mindmaps/${mindmap_id}`, {
        method: 'PUT',
        headers: {
          'Content-Type': 'application/json',
        },
        body: JSON.stringify({"nodes_to_add": [{
          _id: newNodeId,
          mindmap_id: mindmap_id,
          user_email: userEmail,
          title: newNode.data.title,
          content: newNode.data.content,
          position: newNode.position,
          parents: newNode.data.parents,
          children: newNode.data.children,
          depth: newNode.data.depth,
        }]}),
      });
=======
      const nodeResponse = await fetch(
        `http://127.0.0.1:10000/mindmaps/${mindmap_id}`,
        {
          method: "PUT",
          headers: {
            "Content-Type": "application/json",
          },
          body: JSON.stringify({
            nodes_to_add: [
              {
                _id: newNodeId,
                mindmap_id: mindmap_id,
                user_email: userEmail,
                title: newNode.data.title,
                content: newNode.data.content,
                position: newNode.position,
                parents: newNode.data.parents,
                children: newNode.data.children,
                depth: newNode.data.depth,
              },
            ],
          }),
        }
      );
>>>>>>> 5a9f9f18

      if (!nodeResponse.ok) {
        throw new Error("Failed to add suggested node to the database.");
      }

      // Send add edges to backend
      // for (const edge of newEdges) {
<<<<<<< HEAD
      //   const edgeResponse = await fetch(`https://ideavine.onrender.com/mindmaps/${mindmap_id}/edges`, {
=======
      //   const edgeResponse = await fetch(`http://127.0.0.1:10000/mindmaps/${mindmap_id}/edges`, {
>>>>>>> 5a9f9f18
      //     method: 'POST',
      //     headers: {
      //       'Content-Type': 'application/json',
      //     },
      //     body: JSON.stringify({
      //       _id: edge.id,
      //       mindmap_id: mindmap_id,
      //       source: edge.source,
      //       target: edge.target,
      //       type: edge.type,
      //     }),
      //   });

      //   if (!edgeResponse.ok) {
      //     throw new Error('Failed to add edge to the database.');
      //   }
      // }

      // Optionally, auto-layout after adding the new node
      // setLayoutOnNextRender(true);
    } catch (err: any) {
      console.error("Error getting suggestion:", err);
    } finally {
      setIsSuggestLoading(false);
    }
  }, [selectedNodes, nodes, setNodes, setEdges, mindmap_id, userEmail]);

  // Handle writing/generating an essay from the mind map
  const handleWrite = useCallback(async () => {
    setIsWriteLoading(true);
    const allNodesData = nodes.map((node) => ({
      id: node.id,
      title: node.data.title,
      content: node.data.content,
      parents: node.data.parents,
      children: node.data.children,
      depth: node.data.depth,
    }));

    try {
<<<<<<< HEAD
      const response = await fetch('https://ideavine.onrender.com/write', {
        method: 'POST',
=======
      const response = await fetch("http://127.0.0.1:10000/write", {
        method: "POST",
>>>>>>> 5a9f9f18
        headers: {
          "Content-Type": "application/json",
        },
        body: JSON.stringify({ nodes: allNodesData }),
      });

      if (!response.ok) {
        throw new Error("Failed to generate essay");
      }

      const data = await response.json();
      setEssayTitle(data.title);
      setEssayContent(data.content);
      setIsSidebarOpen(true);
    } catch (err) {
      console.error("Error generating essay:", err);
    } finally {
      setIsWriteLoading(false);
    }
  }, [nodes]);

  // Handle searching for nodes
  const handleSearch = useCallback(() => {
    if (!searchTerm) return;

    const matchingNodes = nodes.filter(
      (node) =>
        node.data.title.toLowerCase().includes(searchTerm.toLowerCase()) ||
        node.data.content.toLowerCase().includes(searchTerm.toLowerCase())
    );

    if (matchingNodes.length > 0) {
      const firstMatch = matchingNodes[0];
      setCenter(firstMatch.position.x, firstMatch.position.y, {
        zoom: 1.5,
        duration: 1000,
      });

      // Highlight matching nodes
      setNodes((nds) =>
        nds.map((node) => ({
          ...node,
          data: {
            ...node.data,
            isHighlighted: matchingNodes.some((n) => n.id === node.id),
          },
        }))
      );

      // Remove highlight after 3 seconds with fade-away effect
      setTimeout(() => {
        setNodes((nds) =>
          nds.map((node) => ({
            ...node,
            data: {
              ...node.data,
              isHighlighted: false,
            },
          }))
        );
      }, 3000);
    } else {
      return;
    }
  }, [searchTerm, nodes, setCenter, setNodes]);

  // Initialize ReactFlow instance
  const onInit = useCallback((instance: ReactFlowInstance) => {
    reactFlowInstance.current = instance;

    // Adjust the initial fitView options
    instance.fitView({ padding: 0.2, maxZoom: 0.8 });
  }, []);

  // Handle recording (start/stop)
  const handleRecording = () => {
    if (!isRecording) {
      startRecording();
    } else {
      stopRecording();
    }
  };

  // Start recording audio
  const startRecording = async () => {
    if (!navigator.mediaDevices || !navigator.mediaDevices.getUserMedia) {
      console.error("MediaDevices API not supported.");
      return;
    }

    try {
      setIsRecordingLoading(true);
      const stream = await navigator.mediaDevices.getUserMedia({ audio: true });
      mediaRecorderRef.current = new MediaRecorder(stream, {
        mimeType: "audio/webm",
      });
      audioChunksRef.current = [];

      mediaRecorderRef.current.ondataavailable = (event) => {
        if (event.data.size > 0) {
          audioChunksRef.current.push(event.data);
        }
      };

      mediaRecorderRef.current.onstop = async () => {
        const audioBlob = new Blob(audioChunksRef.current, {
          type: "audio/webm",
        });
        await handleAudioUpload(audioBlob);
      };

      mediaRecorderRef.current.start();
      setIsRecording(true);
      setIsRecordingLoading(false);
    } catch (err) {
      console.error("Error accessing microphone:", err);
      setIsRecordingLoading(false);
    }
  };

  // Stop recording audio
  const stopRecording = () => {
    if (
      mediaRecorderRef.current &&
      mediaRecorderRef.current.state !== "inactive"
    ) {
      setIsRecordingLoading(true);
      mediaRecorderRef.current.stop();
      setIsRecording(false);
    }
  };

  // Handle audio upload to backend
  const handleAudioUpload = async (audioBlob: Blob) => {
    const formData = new FormData();

    formData.append("audio_file", audioBlob, "recording.webm");

    try {
<<<<<<< HEAD
      const response = await fetch('https://ideavine.onrender.com/process_audio', {
        method: 'POST',
=======
      const response = await fetch("http://127.0.0.1:10000/process_audio", {
        method: "POST",
>>>>>>> 5a9f9f18
        body: formData,
      });

      if (!response.ok) {
        console.error("Failed to upload audio");
        return;
      }

      const data = await response.json();
      const nodesFromBackend = data.nodes;

      const { newNodes, newEdges } = processBackendNodes(nodesFromBackend);

      setNodes((nds) => [...nds, ...newNodes]);
      setEdges((eds) => [...eds, ...newEdges]);
      setIsRecordingLoading(false);

      // Optionally, auto-layout after adding nodes
      setLayoutOnNextRender(true);
    } catch (err) {
      console.error("Error uploading audio:", err);
      setIsRecordingLoading(false);
    }
  };

  // Process nodes received from backend after audio processing or suggestion
  const processBackendNodes = useCallback(
    (backendNodes: any[]) => {
      const newNodes: Node<CustomNodeData>[] = [];
      const nodeMap = new Map<string, Node<CustomNodeData>>();

      // Generate a unique prefix to avoid ID conflicts
      const uniquePrefix = `audio-${Date.now()}-`;
      const existingNodeIds = new Set(nodes.map((node) => node.id));
      const idMap = new Map<string, string>();

      // First pass: Create new IDs and build idMap
      backendNodes.forEach((node) => {
        const oldId = node.id;
        let newId = uniquePrefix + oldId;

        // Ensure the new ID is unique among existing node IDs
        while (existingNodeIds.has(newId)) {
          newId =
            uniquePrefix +
            oldId +
            "-" +
            Math.random().toString(36).substr(2, 9);
        }

        idMap.set(oldId, newId);
        existingNodeIds.add(newId);
      });

      // Second pass: Create nodes with new IDs and update parents/children
      backendNodes.forEach((node) => {
        const newId = idMap.get(node.id)!;

        // Map old parent and child IDs to new IDs
        const parents = node.parents
          ? Array.isArray(node.parents)
            ? node.parents.map((pid: string) => idMap.get(pid) || pid)
            : node.parents
                .split(",")
                .map((id: string) => id.trim())
                .filter((id: string) => id.length > 0)
                .map((id: string) => idMap.get(id) || id)
          : [];

        const children = node.children
          ? Array.isArray(node.children)
            ? node.children.map((cid: string) => idMap.get(cid) || cid)
            : node.children
                .split(",")
                .map((id: string) => id.trim())
                .filter((id: string) => id.length > 0)
                .map((id: string) => idMap.get(id) || id)
          : [];

        const reactFlowNode: Node<CustomNodeData> = {
          id: newId,
          type: "customNode",
          data: {
            title: node.title,
            content: node.content,
            parents,
            children,
            depth: node.depth,
          },
          position: { x: 0, y: 0 },
        };
        newNodes.push(reactFlowNode);
        nodeMap.set(newId, reactFlowNode);
      });

      // Derive edges from the new nodes
      const derivedEdges = deriveEdgesFromNodes(newNodes);

      // Send new nodes to backend
      newNodes.forEach(async (node) => {
        try {
<<<<<<< HEAD
          const response = await fetch(`https://ideavine.onrender.com/mindmaps/${mindmap_id}`, {
            method: 'PUT',
            headers: {
              'Content-Type': 'application/json',
            },
            body: JSON.stringify({"nodes_to_add": [{
              _id: node.id,
              mindmap_id: mindmap_id,
              user_email: userEmail,
              title: node.data.title,
              content: node.data.content,
              position: node.position,
              parents: node.data.parents,
              children: node.data.children,
              depth: node.data.depth,
            }]}),
          });
=======
          const response = await fetch(
            `http://127.0.0.1:10000/mindmaps/${mindmap_id}`,
            {
              method: "PUT",
              headers: {
                "Content-Type": "application/json",
              },
              body: JSON.stringify({
                nodes_to_add: [
                  {
                    _id: node.id,
                    mindmap_id: mindmap_id,
                    user_email: userEmail,
                    title: node.data.title,
                    content: node.data.content,
                    position: node.position,
                    parents: node.data.parents,
                    children: node.data.children,
                    depth: node.data.depth,
                  },
                ],
              }),
            }
          );
>>>>>>> 5a9f9f18

          if (!response.ok) {
            throw new Error("Failed to add node to the database.");
          }
        } catch (error: any) {
          console.error("Error adding backend node:", error);
        }
      });

      // Send new edges to backend
      // derivedEdges.forEach(async (edge) => {
      //   try {
<<<<<<< HEAD
      //     const response = await fetch(`https://ideavine.onrender.com/mindmaps/${mindmap_id}/edges`, {
=======
      //     const response = await fetch(`http://127.0.0.1:10000/mindmaps/${mindmap_id}/edges`, {
>>>>>>> 5a9f9f18
      //       method: 'POST',
      //       headers: {
      //         'Content-Type': 'application/json',
      //       },
      //       body: JSON.stringify({
      //         _id: edge.id,
      //         mindmap_id: mindmap_id,
      //         source: edge.source,
      //         target: edge.target,
      //         type: edge.type,
      //       }),
      //     });

      //     if (!response.ok) {
      //       throw new Error('Failed to add edge to the database.');
      //     }
      //   } catch (error: any) {
      //     console.error("Error adding edge:", error);
      //   }
      // });

      return { newNodes, newEdges: derivedEdges };
    },
    [nodes, mindmap_id, userEmail]
  );

  // Auto layout trigger
  useEffect(() => {
    if (layoutOnNextRender) {
      onLayout();
      setLayoutOnNextRender(false);
    }
  }, [layoutOnNextRender, onLayout]);

  return (
    <NodeOperationsProvider
      nodes={nodes}
      setNodes={setNodes}
      edges={edges}
      setEdges={setEdges}
    >
      <SidebarProvider>
        <AppSidebar />
        <div className="w-full h-screen flex flex-col">
          {/* Top Bar */}
          <div className="relative flex items-center justify-between p-4 bg-background border-b">
            <SidebarTrigger className="w-10 h-10" variant={"outline"} />
            <div className="absolute left-1/2 transform -translate-x-1/2 max-w-[50%] md:max-w-[60%] lg:max-w-[70%]">
              <Input
                className="text-center text-lg font-bold bg-transparent border-none outline-none p-0 m-0"
                style={{
                  width: "auto",
                  minWidth: "50px",
                  maxWidth: "100%",
                  overflow: "hidden",
                  textOverflow: "ellipsis",
                  whiteSpace: "nowrap",
                  padding: "10px",
                }}
                value={mapTitle}
                onChange={(e) => setMapTitle(e.target.value)}
                onBlur={handleTitleBlur}
                title={mapTitle}
              />
            </div>
            {isMobile ? (
              <Button onClick={() => setIsMenuOpen(!isMenuOpen)}>
                <Menu className="h-6 w-6" />
              </Button>
            ) : (
              <div className="flex gap-2">
                <Button
                  onClick={handleRecording}
                  disabled={isRecordingLoading}
                  className="relative overflow-hidden"
                >
                  {isRecordingLoading ? (
                    <div className="absolute inset-0 flex items-center justify-center bg-primary">
                      <div className="w-5 h-5 border-t-2 border-white rounded-full animate-spin"></div>
                    </div>
                  ) : isRecording ? (
                    <>
                      <StopCircle className="mr-2 h-4 w-4 animate-pulse" />
                      {!isTablet && "Stop Recording"}
                    </>
                  ) : (
                    <>
                      <Mic className="mr-2 h-4 w-4" />
                      {!isTablet && "Start Recording"}
                    </>
                  )}
                </Button>
                <Button
                  onClick={handleSuggest}
                  disabled={selectedNodes.length === 0 || isSuggestLoading}
                  className="relative overflow-hidden"
                >
                  {isSuggestLoading ? (
                    <div className="absolute inset-0 flex items-center justify-center bg-primary">
                      <div className="w-5 h-5 border-t-2 border-white rounded-full animate-spin"></div>
                    </div>
                  ) : (
                    <>
                      <Lightbulb className="mr-2 h-4 w-4" />
                      {!isTablet && "Suggest"}
                    </>
                  )}
                </Button>
                <Button
                  onClick={handleWrite}
                  disabled={isWriteLoading}
                  className="relative overflow-hidden"
                >
                  {isWriteLoading ? (
                    <div className="absolute inset-0 flex items-center justify-center bg-primary">
                      <div className="w-5 h-5 border-t-2 border-white rounded-full animate-spin"></div>
                    </div>
                  ) : (
                    <>
                      <PenTool className="mr-2 h-4 w-4" />
                      {!isTablet && "Write"}
                    </>
                  )}
                </Button>
              </div>
            )}
          </div>
          {isMobile && isMenuOpen && (
            <div className="flex flex-col gap-2 p-4 bg-background border-b">
              <Button
                onClick={handleRecording}
                disabled={isRecordingLoading}
                className="w-full justify-start"
              >
                {isRecording ? (
                  <StopCircle className="mr-2 h-4 w-4" />
                ) : (
                  <Mic className="mr-2 h-4 w-4" />
                )}
                {isRecording ? "Stop Recording" : "Start Recording"}
              </Button>
              <Button
                onClick={handleSuggest}
                disabled={selectedNodes.length === 0 || isSuggestLoading}
                className="w-full justify-start"
              >
                <Lightbulb className="mr-2 h-4 w-4" />
                Suggest
              </Button>
              <Button
                onClick={handleWrite}
                disabled={isWriteLoading}
                className="w-full justify-start"
              >
                <PenTool className="mr-2 h-4 w-4" />
                Write
              </Button>
            </div>
          )}
          {/* Main Content */}
          <div className="flex-grow overflow-hidden flex">
            {/* ReactFlow Container */}
            <div
              className={`flex-grow transition-all duration-300 ${
                isSidebarOpen ? "mr-96" : ""
              }`}
            >
              <ReactFlow
                nodes={nodes}
                edges={edges}
                onNodesChange={(changes) => {
                  onNodesChange(changes); // Call the onNodesChange from useNodesState for state management
                  handleNodesChange(changes); // Call our custom handler for database update
                }}
                onEdgesChange={onEdgesChange}
                onNodesDelete={onNodesDelete}
                onConnect={onConnect}
                nodeTypes={nodeTypes}
                proOptions={{ hideAttribution: true }}
                onInit={onInit}
              >
                <Controls />
                <Background />
                <MiniMap position="bottom-right" />
                <Panel position="top-right">
                  <div className="flex gap-2 items-center">
                    {/* Search Input */}
                    <div className="relative w-full">
                      <Input
                        type="text"
                        placeholder="Search nodes..."
                        value={searchTerm}
                        onChange={(e) => setSearchTerm(e.target.value)}
                        onKeyDown={(e) => {
                          if (e.key === "Enter") {
                            handleSearch();
                          }
                        }}
                        className="pr-10 w-full"
                      />
                      <Button
                        onClick={handleSearch}
                        className="absolute inset-y-0 right-0 px-2 items-center text-secondary bg-primary"
                      >
                        <Search className="h-4 w-4" />
                      </Button>
                    </div>
                    {/* Add Node Button */}
                    <Button onClick={onAddNodeManually}>Add Node</Button>
                    {/* Auto Layout Button */}
                    <Button onClick={onLayout}>Auto Layout</Button>
                  </div>
                </Panel>
              </ReactFlow>
            </div>
            {/* Sidebar for Generated Essay */}
            <div
              className={`fixed top-0 right-0 h-full w-96 bg-white shadow-lg transform transition-transform duration-300 ${
                isSidebarOpen ? "translate-x-0" : "translate-x-full"
              }`}
            >
              <div className="p-4">
                <div className="flex justify-between items-center mb-4">
                  <h2 className="text-lg font-bold">Generated Essay</h2>
                  <Button
                    variant="outline"
                    size="sm"
                    onClick={() => setIsSidebarOpen(false)}
                  >
                    <X className="h-6 w-6 text-black" />
                  </Button>
                </div>
                <Textarea
                  value={essayTitle}
                  onChange={(e) => setEssayTitle(e.target.value)}
                  className="mb-4 font-semibold text-xl resize-none overflow-auto h-auto"
                  placeholder="Essay Title"
                  rows={1}
                  onInput={(e) => {
                    e.currentTarget.style.height = "auto";
                    e.currentTarget.style.height =
                      e.currentTarget.scrollHeight + "px";
                  }}
                />
                <Textarea
                  value={essayContent}
                  onChange={(e) => setEssayContent(e.target.value)}
                  className="w-full h-[calc(100vh-200px)]"
                  placeholder="Essay Content"
                />
                <p className="text-xs text-gray-500 mt-2">
                  This write feature is intended to help you understand and
                  organize the ideas from your mind map. It should not be used
                  as a substitute for your own creative writing and thought.
                </p>
              </div>
            </div>
          </div>
        </div>
      </SidebarProvider>
    </NodeOperationsProvider>
  );
}

// Exported MindMap Component wrapped with ReactFlowProvider and React Router hooks
export default function MindMap() {
  return (
    <div className="w-full h-full">
      <ReactFlowProvider>
        <MindMapContent />
      </ReactFlowProvider>
    </div>
  );
}<|MERGE_RESOLUTION|>--- conflicted
+++ resolved
@@ -317,7 +317,6 @@
       if (mindmap_id) {
         // Fetch existing mindmap nodes
         try {
-<<<<<<< HEAD
           const response = await fetch(`https://ideavine.onrender.com/mindmaps/${mindmap_id}/nodes`, {
             method: 'GET',
             headers: {
@@ -326,19 +325,6 @@
               // 'Authorization': `Bearer ${token}`
             },
           });
-=======
-          const response = await fetch(
-            `http://127.0.0.1:10000/mindmaps/${mindmap_id}/nodes`,
-            {
-              method: "GET",
-              headers: {
-                "Content-Type": "application/json",
-                // Include authentication headers if required by backend
-                // 'Authorization': `Bearer ${token}`
-              },
-            }
-          );
->>>>>>> 5a9f9f18
 
           if (!response.ok) {
             const errorData = await response.json();
@@ -399,7 +385,6 @@
     async (node: Partial<CustomNodeData>) => {
       try {
         // Send update request to backend
-<<<<<<< HEAD
         const response = await fetch(`https://ideavine.onrender.com/mindmaps/${mindmap_id}`, {
           method: 'PUT',
           headers: {
@@ -415,30 +400,6 @@
             position: node.position,
         }]}),
         });
-=======
-        const response = await fetch(
-          `http://127.0.0.1:10000/mindmaps/${mindmap_id}`,
-          {
-            method: "PUT",
-            headers: {
-              "Content-Type": "application/json",
-            },
-            body: JSON.stringify({
-              nodes_to_update: [
-                {
-                  node_id: node.id,
-                  type: "customNode",
-                  title: node.title,
-                  content: node.content,
-                  parents: node.parents,
-                  children: node.children,
-                  position: node.position,
-                },
-              ],
-            }),
-          }
-        );
->>>>>>> 5a9f9f18
 
         if (!response.ok) {
           throw new Error("Failed to update node in the database.");
@@ -455,7 +416,6 @@
     async (nodeId: string) => {
       try {
         // Send delete request for node
-<<<<<<< HEAD
         const response = await fetch(`https://ideavine.onrender.com/mindmaps/${mindmap_id}`, {
           method: 'PUT',
           headers: {
@@ -463,18 +423,6 @@
           },
           body: JSON.stringify({"nodes_to_delete": [nodeId]}),
         });
-=======
-        const response = await fetch(
-          `http://127.0.0.1:10000/mindmaps/${mindmap_id}`,
-          {
-            method: "PUT",
-            headers: {
-              "Content-Type": "application/json",
-            },
-            body: JSON.stringify({ nodes_to_delete: [nodeId] }),
-          }
-        );
->>>>>>> 5a9f9f18
 
         if (!response.ok) {
           throw new Error("Failed to delete node from the database.");
@@ -507,10 +455,6 @@
         if (change.type === "position") {
           // Update the node's position in the database if it was dragged
           const node = nodes.find((n) => n.id === change.id);
-<<<<<<< HEAD
-=======
-          console.log("saving node position: ", node);
->>>>>>> 5a9f9f18
           if (node) {
             updateNodeInDB({
               id: node.id,
@@ -532,7 +476,6 @@
   const updateMindmapTitle = useCallback(
     async (title: string) => {
       try {
-<<<<<<< HEAD
         const response = await fetch(`https://ideavine.onrender.com/mindmaps/${mindmap_id}`, {
           method: 'PUT',
           headers: {
@@ -540,18 +483,6 @@
           },
           body: JSON.stringify({ title }),
         });
-=======
-        const response = await fetch(
-          `http://127.0.0.1:10000/mindmaps/${mindmap_id}`,
-          {
-            method: "PUT",
-            headers: {
-              "Content-Type": "application/json",
-            },
-            body: JSON.stringify({ title }),
-          }
-        );
->>>>>>> 5a9f9f18
 
         if (!response.ok) {
           throw new Error("Failed to update mindmap title.");
@@ -609,7 +540,6 @@
 
       // Send edge to backend
       try {
-<<<<<<< HEAD
         const response = await fetch(`https://ideavine.onrender.com/mindmaps/${mindmap_id}/edges`, {
           method: 'POST',
           headers: {
@@ -623,24 +553,6 @@
             type: newEdge.type,
           }),
         });
-=======
-        const response = await fetch(
-          `http://127.0.0.1:10000/mindmaps/${mindmap_id}/edges`,
-          {
-            method: "POST",
-            headers: {
-              "Content-Type": "application/json",
-            },
-            body: JSON.stringify({
-              _id: newEdge.id,
-              mindmap_id: mindmap_id,
-              source: newEdge.source,
-              target: newEdge.target,
-              type: newEdge.type,
-            }),
-          }
-        );
->>>>>>> 5a9f9f18
 
         if (!response.ok) {
           throw new Error("Failed to add edge to the database.");
@@ -687,7 +599,6 @@
 
     // Send add node request to backend
     try {
-<<<<<<< HEAD
       const response = await fetch(`https://ideavine.onrender.com/mindmaps/${mindmap_id}`, {
         method: 'PUT',
         headers: {
@@ -695,18 +606,6 @@
         },
         body: JSON.stringify(nodesToAdd),
       });
-=======
-      const response = await fetch(
-        `http://127.0.0.1:10000/mindmaps/${mindmap_id}`,
-        {
-          method: "PUT",
-          headers: {
-            "Content-Type": "application/json",
-          },
-          body: JSON.stringify(nodesToAdd),
-        }
-      );
->>>>>>> 5a9f9f18
 
       if (!response.ok) {
         throw new Error("Failed to add node to the database.");
@@ -788,13 +687,8 @@
       }));
 
     try {
-<<<<<<< HEAD
       const response = await fetch('https://ideavine.onrender.com/synthesize', {
         method: 'POST',
-=======
-      const response = await fetch("http://127.0.0.1:10000/synthesize", {
-        method: "POST",
->>>>>>> 5a9f9f18
         headers: {
           "Content-Type": "application/json",
         },
@@ -859,7 +753,6 @@
       setEdges((eds) => [...eds, ...newEdges]);
 
       // Send add node request to backend
-<<<<<<< HEAD
       const nodeResponse = await fetch(`https://ideavine.onrender.com/mindmaps/${mindmap_id}`, {
         method: 'PUT',
         headers: {
@@ -877,32 +770,6 @@
           depth: newNode.data.depth,
         }]}),
       });
-=======
-      const nodeResponse = await fetch(
-        `http://127.0.0.1:10000/mindmaps/${mindmap_id}`,
-        {
-          method: "PUT",
-          headers: {
-            "Content-Type": "application/json",
-          },
-          body: JSON.stringify({
-            nodes_to_add: [
-              {
-                _id: newNodeId,
-                mindmap_id: mindmap_id,
-                user_email: userEmail,
-                title: newNode.data.title,
-                content: newNode.data.content,
-                position: newNode.position,
-                parents: newNode.data.parents,
-                children: newNode.data.children,
-                depth: newNode.data.depth,
-              },
-            ],
-          }),
-        }
-      );
->>>>>>> 5a9f9f18
 
       if (!nodeResponse.ok) {
         throw new Error("Failed to add suggested node to the database.");
@@ -910,11 +777,7 @@
 
       // Send add edges to backend
       // for (const edge of newEdges) {
-<<<<<<< HEAD
       //   const edgeResponse = await fetch(`https://ideavine.onrender.com/mindmaps/${mindmap_id}/edges`, {
-=======
-      //   const edgeResponse = await fetch(`http://127.0.0.1:10000/mindmaps/${mindmap_id}/edges`, {
->>>>>>> 5a9f9f18
       //     method: 'POST',
       //     headers: {
       //       'Content-Type': 'application/json',
@@ -955,13 +818,8 @@
     }));
 
     try {
-<<<<<<< HEAD
       const response = await fetch('https://ideavine.onrender.com/write', {
         method: 'POST',
-=======
-      const response = await fetch("http://127.0.0.1:10000/write", {
-        method: "POST",
->>>>>>> 5a9f9f18
         headers: {
           "Content-Type": "application/json",
         },
@@ -1101,13 +959,8 @@
     formData.append("audio_file", audioBlob, "recording.webm");
 
     try {
-<<<<<<< HEAD
       const response = await fetch('https://ideavine.onrender.com/process_audio', {
         method: 'POST',
-=======
-      const response = await fetch("http://127.0.0.1:10000/process_audio", {
-        method: "POST",
->>>>>>> 5a9f9f18
         body: formData,
       });
 
@@ -1209,7 +1062,6 @@
       // Send new nodes to backend
       newNodes.forEach(async (node) => {
         try {
-<<<<<<< HEAD
           const response = await fetch(`https://ideavine.onrender.com/mindmaps/${mindmap_id}`, {
             method: 'PUT',
             headers: {
@@ -1227,32 +1079,6 @@
               depth: node.data.depth,
             }]}),
           });
-=======
-          const response = await fetch(
-            `http://127.0.0.1:10000/mindmaps/${mindmap_id}`,
-            {
-              method: "PUT",
-              headers: {
-                "Content-Type": "application/json",
-              },
-              body: JSON.stringify({
-                nodes_to_add: [
-                  {
-                    _id: node.id,
-                    mindmap_id: mindmap_id,
-                    user_email: userEmail,
-                    title: node.data.title,
-                    content: node.data.content,
-                    position: node.position,
-                    parents: node.data.parents,
-                    children: node.data.children,
-                    depth: node.data.depth,
-                  },
-                ],
-              }),
-            }
-          );
->>>>>>> 5a9f9f18
 
           if (!response.ok) {
             throw new Error("Failed to add node to the database.");
@@ -1265,11 +1091,7 @@
       // Send new edges to backend
       // derivedEdges.forEach(async (edge) => {
       //   try {
-<<<<<<< HEAD
       //     const response = await fetch(`https://ideavine.onrender.com/mindmaps/${mindmap_id}/edges`, {
-=======
-      //     const response = await fetch(`http://127.0.0.1:10000/mindmaps/${mindmap_id}/edges`, {
->>>>>>> 5a9f9f18
       //       method: 'POST',
       //       headers: {
       //         'Content-Type': 'application/json',
